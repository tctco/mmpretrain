--- conflicted
+++ resolved
@@ -16,11 +16,7 @@
 
   | MMPretrain version | MMEngine version  |   MMCV version   |
   | :----------------: | :---------------: | :--------------: |
-<<<<<<< HEAD
-  |    1.1.0 (main)    | mmengine >= 0.8.3 |  mmcv >= 2.0.0   |
-=======
   |    1.1.1 (main)    | mmengine >= 0.8.3 |  mmcv >= 2.0.0   |
->>>>>>> e95d9acb
   |       1.0.0        | mmengine >= 0.8.0 |  mmcv >= 2.0.0   |
   |      1.0.0rc8      | mmengine >= 0.7.1 | mmcv >= 2.0.0rc4 |
   |      1.0.0rc7      | mmengine >= 0.5.0 | mmcv >= 2.0.0rc4 |
